--- conflicted
+++ resolved
@@ -11,11 +11,8 @@
 
 	"github.com/gorilla/mux"
 	"github.com/gorilla/websocket"
-<<<<<<< HEAD
-=======
 	terminalv1 "github.com/jraymond/kubernetes-web-terminal/pkg/apis/terminal/v1"
 	"github.com/jraymond/kubernetes-web-terminal/pkg/client"
->>>>>>> 9d779af7
 	metav1 "k8s.io/apimachinery/pkg/apis/meta/v1"
 	"k8s.io/client-go/kubernetes"
 	"k8s.io/client-go/rest"
@@ -35,7 +32,6 @@
 	sizeChan chan remotecommand.TerminalSize
 }
 
-<<<<<<< HEAD
 type Pod struct {
 	Name      string `json:"name"`
 	Namespace string `json:"namespace"`
@@ -45,12 +41,12 @@
 type ScriptRequest struct {
 	Script string `json:"script"`
 	Type   string `json:"type"`
-=======
+}
+
 type Server struct {
 	kubeClient       *kubernetes.Clientset
 	terminalClient   *client.TerminalConfigClient
 	namespace        string
->>>>>>> 9d779af7
 }
 
 func main() {
@@ -86,17 +82,12 @@
 	router.PathPrefix("/static/").Handler(http.StripPrefix("/static/", http.FileServer(http.Dir("./static"))))
 
 	// API endpoints
-<<<<<<< HEAD
-	router.HandleFunc("/api/pods", getPodsHandler).Methods("GET")
-	router.HandleFunc("/api/terminal", terminalHandler).Methods("GET")
-	router.HandleFunc("/api/execute-script", executeScriptHandler).Methods("POST")
-=======
 	router.HandleFunc("/api/pods", server.getPodsHandler).Methods("GET")
 	router.HandleFunc("/api/terminalconfigs", server.getTerminalConfigsHandler).Methods("GET")
 	router.HandleFunc("/api/terminalconfigs/{name}", server.getTerminalConfigHandler).Methods("GET")
 	router.HandleFunc("/api/terminalconfigs", server.createTerminalConfigHandler).Methods("POST")
 	router.HandleFunc("/api/terminal", server.terminalHandler).Methods("GET")
->>>>>>> 9d779af7
+	router.HandleFunc("/api/execute-script", executeScriptHandler).Methods("POST")
 
 	// Serve index.html for root path
 	router.HandleFunc("/", func(w http.ResponseWriter, r *http.Request) {
@@ -134,22 +125,16 @@
 	return kubernetes.NewForConfig(config)
 }
 
-<<<<<<< HEAD
-func getPodsHandler(w http.ResponseWriter, r *http.Request) {
-	client, err := getKubeClient()
-	if err != nil {
-		log.Printf("Failed to get Kubernetes client: %v", err)
-		w.Header().Set("Content-Type", "application/json")
-		w.Write([]byte(`{"pods": [], "error": "Failed to connect to Kubernetes cluster"}`))
-		return
-	}
-
+func (s *Server) getPodsHandler(w http.ResponseWriter, r *http.Request) {
+	ctx := context.Background()
+	
+	// Allow namespace to be specified via query parameter, default to server namespace
 	namespace := r.URL.Query().Get("namespace")
 	if namespace == "" {
-		namespace = "default"
-	}
-
-	pods, err := client.CoreV1().Pods(namespace).List(context.TODO(), metav1.ListOptions{})
+		namespace = s.namespace
+	}
+	
+	pods, err := s.kubeClient.CoreV1().Pods(namespace).List(ctx, metav1.ListOptions{})
 	if err != nil {
 		log.Printf("Failed to list pods: %v", err)
 		w.Header().Set("Content-Type", "application/json")
@@ -160,25 +145,6 @@
 	var podList []Pod
 	for _, pod := range pods.Items {
 		podList = append(podList, Pod{
-=======
-func (s *Server) getPodsHandler(w http.ResponseWriter, r *http.Request) {
-	ctx := context.Background()
-	pods, err := s.kubeClient.CoreV1().Pods(s.namespace).List(ctx, metav1.ListOptions{})
-	if err != nil {
-		http.Error(w, fmt.Sprintf("Failed to list pods: %v", err), http.StatusInternalServerError)
-		return
-	}
-
-	type podInfo struct {
-		Name      string `json:"name"`
-		Namespace string `json:"namespace"`
-		Status    string `json:"status"`
-	}
-
-	var podList []podInfo
-	for _, pod := range pods.Items {
-		podList = append(podList, podInfo{
->>>>>>> 9d779af7
 			Name:      pod.Name,
 			Namespace: pod.Namespace,
 			Status:    string(pod.Status.Phase),
@@ -186,13 +152,9 @@
 	}
 
 	w.Header().Set("Content-Type", "application/json")
-<<<<<<< HEAD
 	json.NewEncoder(w).Encode(map[string]interface{}{
 		"pods": podList,
 	})
-=======
-	json.NewEncoder(w).Encode(map[string]interface{}{"pods": podList})
->>>>>>> 9d779af7
 }
 
 func (s *Server) getTerminalConfigsHandler(w http.ResponseWriter, r *http.Request) {
@@ -377,4 +339,28 @@
 		return 0, err
 	}
 	return len(p), nil
+}
+
+func executeScriptHandler(w http.ResponseWriter, r *http.Request) {
+	var req ScriptRequest
+	if err := json.NewDecoder(r.Body).Decode(&req); err != nil {
+		http.Error(w, "Invalid request body", http.StatusBadRequest)
+		return
+	}
+
+	// For demonstration purposes, we'll simulate script execution
+	// In a real implementation, you would execute the script in a secure environment
+
+	w.Header().Set("Content-Type", "text/plain")
+
+	switch req.Type {
+	case "bash":
+		fmt.Fprintf(w, "Executing bash script:\n%s\n\n--- Simulated Output ---\nScript executed successfully!\nNote: In production, this would run in a controlled Kubernetes environment.", req.Script)
+	case "python":
+		fmt.Fprintf(w, "Executing python script:\n%s\n\n--- Simulated Output ---\nPython script executed successfully!\nNote: In production, this would run in a controlled Kubernetes environment.", req.Script)
+	case "kubectl":
+		fmt.Fprintf(w, "Executing kubectl commands:\n%s\n\n--- Simulated Output ---\nkubectl commands executed successfully!\nNote: In production, this would run actual kubectl commands against the cluster.", req.Script)
+	default:
+		fmt.Fprintf(w, "Executing %s script:\n%s\n\n--- Simulated Output ---\nScript executed successfully!", req.Type, req.Script)
+	}
 }